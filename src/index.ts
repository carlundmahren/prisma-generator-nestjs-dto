--- conflicted
+++ resolved
@@ -2,12 +2,8 @@
 import path from 'node:path';
 import makeDir from 'make-dir';
 import { generatorHandler } from '@prisma/generator-helper';
-<<<<<<< HEAD
-import { parseEnvValue, logger } from '@prisma/sdk';
+import { parseEnvValue, logger } from '@prisma/internals';
 import prettier from 'prettier';
-=======
-import { parseEnvValue } from '@prisma/internals';
->>>>>>> edd004e6
 
 import { run } from './generator';
 
