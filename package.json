--- conflicted
+++ resolved
@@ -49,13 +49,9 @@
     "@prisma/generator-helper": "^3.1.1",
     "@prisma/sdk": "^3.1.1",
     "case": "^1.6.3",
-<<<<<<< HEAD
     "make-dir": "^3.1.0",
     "slash": "^4.0.0",
     "tar": "^6.1.11"
-=======
-    "make-dir": "^3.1.0"
->>>>>>> 9b33aeef
   },
   "devDependencies": {
     "@types/jest": "^27.0.2",
